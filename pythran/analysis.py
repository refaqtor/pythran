'''This module provides a few code analysis for the pythran language.
    * local_declarations gathers declarations local to a node
    * global_declarations gathers top-level declarations
    * imported_ids gathers identifiers imported by a node
    * purity_test computes whether functions write their parameters or not
    * constant_value evaluates a constant expression
    * type_aliasing gather aliasing informations
    * identifiers gathers all identifiers used in a module
    * yields gathers all yield points from a node
    * mark_temporaries flags temporary objects for further optimization
'''

<<<<<<< HEAD
from tables import modules, builtin_constants, builtin_constructors
=======
from tables import modules, builtin_constants
>>>>>>> 27ace364
import ast
import networkx as nx
import metadata



class LocalDeclarations(ast.NodeVisitor):
    def __init__(self):
        self.local_symbols=set()
        self.first=True
    def visit_FunctionDef(self, node):
        if self.first:
            self.first=False
            [ self.visit(n) for n in node.body ]
            args = { arg.id for arg in node.args.args }
            self.local_symbols = { sym for sym in self.local_symbols if sym.id not in args }
        else:
            pass
    def visit_Assign(self, node):
        for t in node.targets:
            if isinstance(t, ast.Name) and not metadata.get(t, metadata.LocalVariable):
                self.local_symbols.add(t)

    def visit_For(self, node):
        if isinstance(node.target, ast.Name):
            self.local_symbols.add(node.target)
        [ self.visit(n) for n in node.body ]

def local_declarations(node):
    """Gathers all local symbols from a function"""
    assert isinstance(node, ast.FunctionDef)
    ld = LocalDeclarations()
    ld.visit(node)
    return ld.local_symbols

##
class GlobalDeclarations(ast.NodeVisitor):
    def __init__(self):
        self.bindings=dict()

    def visit_Import(self, node):
        for alias in node.names:
            self.bindings[alias.name]=alias

    def visit_FunctionDef(self, node):
        self.bindings[node.name]=node

def global_declarations(node):
    """Generates a function name -> function node binding"""
    gd = GlobalDeclarations()
    gd.visit(node)
    return gd.bindings



##
class ImportedIds(ast.NodeVisitor):
    def __init__(self, global_declarations):
        self.references=set()
        self.global_declarations=set(global_declarations)
        self.skip=set()

    def visit_Name(self, node):
        if isinstance(node.ctx, ast.Store):
            self.skip.add(node.id)
        elif node.id not in self.skip and node.id not in self.global_declarations:
            self.references.add(node.id)

    def visit_FunctionDef(self, node):
        local = ImportedIds(self.global_declarations)
        [local.visit(n) for n in node.body]
        local.references -= { arg.id for arg in node.args.args }
        self.global_declarations.add(node.name)
        self.references.update(local.references)

    def visit_AnyComp(self, node):
        local = ImportedIds(self.global_declarations)
        [ local.visit(n) for n in node.generators ]
        local.visit(node.elt)
        self.references.update(local.references)

    def visit_Attribute(self, node):
        assert isinstance(node.value, ast.Name)
        assert node.value.id in modules
        pass

    def visit_ListComp(self, node): self.visit_AnyComp(node)

    def visit_SetComp(self, node): self.visit_AnyComp(node)

    def visit_GeneratorExp(self, node): self.visit_AnyComp(node)

    def visit_Lambda(self, node):
        local = ImportedIds(self.global_declarations)
        local.visit(node.body)
        local.references -= { arg.id for arg in node.args.args }
        self.references.update(local.references)

    def visit_Import(self, node):
        self.global_declarations.update({ alias.name:None for alias in node.names})

    def visit_ImportFrom(self, node):
        self.global_declarations.update({ alias.name:None for alias in node.names})

def imported_ids(node, global_declarations):
    """Gather ids referenced by a node and not declared locally"""
    r = ImportedIds(global_declarations)
    if isinstance(node,list):
        node=ast.If(ast.Num(1),node,None)
    r.visit(node)
    #*** expand all modules here
    return { ref for ref in r.references } - set(modules["__builtins__"].keys()+builtin_constants.keys()+builtin_constructors.keys())

##
class WrittenAreas(ast.NodeVisitor):
    def __init__(self):
        self.written_areas=set()
        self.aliases=dict()
        self.deps=set()

    def recursievely_gather_aliases(self, id, target):
        if isinstance(target, ast.Name):
            self.aliases[ id ].add(target.id)
        elif isinstance(target, ast.Subscript):
            self.recursievely_gather_aliases(id, target.value)

    def visit_FunctionDef(self, node):
        self.aliases={ arg.id:{arg.id} for arg in node.args.args }
        [ self.visit(b) for b in node.body ]

    def visit_Assign(self, node):
        all_parameters=reduce(set.union, [ s for s in self.aliases.itervalues() ], set() )
        if isinstance(node.value, ast.Name) and node.value.id in all_parameters:
            for target in node.targets:
                self.recursievely_gather_aliases(node.value.id, target)
        else:
            [self.visit(t) for t in node.targets]
        self.visit(node.value)

    def visit_AugAssign(self, node):
        all_parameters=reduce(set.union, [ s for s in self.aliases.itervalues() ], set() )
        if isinstance(node.value, ast.Name) and node.value.id in all_parameters:
            self.recursievely_gather_aliases(node.value.id, node.target)
        else:
            self.visit(node.target)
        self.visit(node.value)

    def visit_Name(self, node):
        if isinstance(node.ctx, ast.Store):
            for aliases in self.aliases.itervalues():
                if node.id in aliases:
                    self.written_areas.update(aliases)

    def visit_Subscript(self, node):
        if isinstance(node.ctx, ast.Store):
            tmp = node.value
            while isinstance(tmp, ast.Subscript):
                tmp=tmp.value
            if not isinstance(tmp, ast.Name):
                raise NotImplementedError("assigning to a subscript whose value is not an identifier but an '{0}'".format(type(tmp)))
            for aliases in self.aliases.itervalues():
                if tmp.id in aliases:
                    self.written_areas.update(aliases)

    def visit_Call(self, node):
        def call_to_id(n):
            '''extension for imported functions'''
            if isinstance(n, ast.Name):
                return n.id
            elif isinstance(n, ast.Attribute) and isinstance(n.value, ast.Name):
                return "{0}::{1}".format(n.value.id, n.attr)
            else:
                print ast.dump(node)
                assert False
        call_id = call_to_id(node.func)
        [self.visit(arg) for arg in node.args]
        imported_areas=imported_ids(node, dict())
        imported_areas.difference_update({ call_id })
        all_parameters=reduce(set.union, [ s for s in self.aliases.itervalues() ], set() )
        if not imported_areas.isdisjoint(all_parameters):
            self.deps.add(call_id)


def written_areas(node):
    wv = WrittenAreas()
    wv.visit(node)
    return wv.written_areas, wv.deps

class PurityTest(ast.NodeVisitor):
    def __init__(self):
        self.pure=nx.DiGraph()

    def visit_Module(self, node):
        [self.visit(n) for n in node.body ]
        painted=1
        while painted:
            painted=0
            for fun in self.pure:
                for s in self.pure.successors(fun):
                    if not self.pure.node[s]["pure"] and self.pure.node[fun]["pure"]:
                        painted+=1
                        self.pure.node[fun]["pure"]=False

    def visit_Lambda(self, node):
        self.visit_FunctionDef(self,node)

    def visit_FunctionDef(self, node):
        weffects, wdeps = written_areas(node)
        imported_areas = imported_ids(node.body,dict())
        self.pure.add_node(node.name, pure=(imported_areas.isdisjoint(weffects)))
        [self.pure.add_node(wd, pure="unknown") for wd in wdeps if wd not in self.pure]
        [ self.pure.add_edge(node.name, wd) for wd in wdeps ]

def purity_test(node):
    """Returns a function_name -> Bool mapping where True means that the function does not write any of its parameter."""
    pt=PurityTest()
    pt.visit(node)
    #nx.write_dot(pt.pure,"pure.dot")
    #for p in pt.pure:
    #    print p, "is pure?", pt.pure.node[p]["pure"] 
    return { p for p in pt.pure if pt.pure.node[p]["pure"] }

##
class ConstantValue(ast.NodeVisitor):
    def visit_Num(self, node):
        return node.n
    def visit_Name(self, node):
        raise RuntimeError()
    def visit_Index(self, node):
        return self.visit(node.value)

def constant_value(node):
    """returns the numerical value of a constant expression."""
    cv= ConstantValue().visit(node)
    if cv!=None : return cv 
    else: raise RuntimeError()

##
class Callees(ast.NodeVisitor):
    def __init__(self, name_to_node):
        self.name_to_node=name_to_node
        self.callees={ n:set() for n in name_to_node.itervalues() }
        self.aliases={}

    def visit_FunctionDef(self,node):
        self.curr=node
        [ self.visit(n) for n in node.body ]

    def visit_Assign(self, node):
        if isinstance(node.value, ast.Name) and node.value.id in self.name_to_node:
            for t in node.targets: # aliasing handling is not that good :(
                if isinstance(t, ast.Name):
                    if not t.id in self.aliases: self.aliases[t.id]=set()
                    self.aliases[t.id].add(node.value.id)
        [self.visit(t) for t in node.targets]
        self.visit(node.value)

    def visit_Name(self,node):
        if node.id in self.name_to_node:
            self.callees[self.curr].add(self.name_to_node[node.id])
        elif node.id in self.aliases:
            for alias in self.aliases[node.id]:
                self.callees[self.curr].add(self.name_to_node[alias])

def ordered_global_declarations(node):
    '''order all global functions according to their callgraph depth'''
    c=Callees(global_declarations(node))
    c.visit(node)
    old_count=-1
    new_count=0
    while new_count != old_count:
        for k,v in c.callees.iteritems():
            for f in list(v):
                v.update(c.callees[f])
        old_count=new_count
        new_count=reduce(lambda acc,s:acc+len(s),c.callees.itervalues(),0)
    return sorted(c.callees.iterkeys(), key=lambda s: len(c.callees[s]), reverse=True)

##
class Aliasing(ast.NodeVisitor):
    def __init__(self):
        self.aliases=dict()
    def visit_FunctionDef(self, node):
        self.aliases[node]=dict()
        self.curr=self.aliases[node]
        for arg in node.args.args:
            self.curr[arg.id]={arg.id}
        [ self.visit(n) for n in node.body ]

    def visit_Assign(self, node):
        if isinstance(node.value, ast.Name):
            for t in node.targets:
                if isinstance(t, ast.Name):
                    if t.id not in self.curr: self.curr[t.id]=self.curr[node.value.id] if node.value.id in self.curr else {node.value.id}
                    else: self.curr[t.id].add(node.value.id)

def type_aliasing(node):
    """Gather aliasing informations across nodes"""
    a=Aliasing()
    a.visit(node)
    return a.aliases

##
class Identifiers(ast.NodeVisitor):
    def __init__(self):
        self.identifiers=set()
    def visit_Name(self, node):
        self.identifiers.add(node.id)
    def visit_FunctionDef(self, node):
        self.identifiers.add(node.name)
        self.visit(node.args)
        [ self.visit(n) for n in node.body ]
    def visit_alias(self, node):
        if node.asname:
            self.identifiers.add(node.asname)

def identifiers(node):
    """Gathers all identifiers used throughout the node."""
    ids=Identifiers()
    ids.visit(node)
    return ids.identifiers

##
class Yields(ast.NodeVisitor):
    def __init__(self):
        self.yields=list() 

    def visit_Yield(self, node):
        self.yields.append(node)

def yields(node):
    '''Gathers all yield points of a generator, if any'''
    assert isinstance(node, ast.FunctionDef)
    ylds=Yields()
    ylds.visit(node)
    return ylds.yields
##
class FlagTemporaries(ast.NodeVisitor):
    def visit_Assign(self, node):
        metadata.add(node.value, metadata.NotTemporary())
        if isinstance(node.value, ast.Subscript):
            metadata.add(node.value.slice, metadata.NotTemporary())
        self.visit(node.value)
        [self.visit(n) for n in node.targets]

    def visit_Return(self, node):
        self.visit(node.value)
        if node.value:
            metadata.add(node.value, metadata.NotTemporary())
            if isinstance(node.value, ast.Subscript):
                metadata.add(node.value.slice, metadata.NotTemporary())

def flag_temporaries(node):
    FlagTemporaries().visit(node)<|MERGE_RESOLUTION|>--- conflicted
+++ resolved
@@ -10,11 +10,7 @@
     * mark_temporaries flags temporary objects for further optimization
 '''
 
-<<<<<<< HEAD
 from tables import modules, builtin_constants, builtin_constructors
-=======
-from tables import modules, builtin_constants
->>>>>>> 27ace364
 import ast
 import networkx as nx
 import metadata

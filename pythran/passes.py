--- conflicted
+++ resolved
@@ -509,14 +509,9 @@
         self.generic_visit(node)
         return node
 
-<<<<<<< HEAD
 def gather_omp_data(node):
     '''walks node and collect string comment looking for OpenMP directives'''
     return GatherOMPData().visit(node)
-=======
-def gather_openmp_data(node):
-    '''walks node and collect string comment looking for openMP directives'''
-    return GatherOpenMPData().visit(node)
 
 ##
 class NormalizeException(ast.NodeTransformer):
@@ -533,5 +528,4 @@
 
 def normalize_exception(node):
     '''Transform else statement in try except block in nested try except'''
-    return NormalizeException().visit(node)
->>>>>>> 8d143be4
+    return NormalizeException().visit(node)
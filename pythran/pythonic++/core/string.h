#ifndef PYTHONIC_STRING_H
#define PYTHONIC_STRING_H
#include "list.h" // for slices
#include <string>
#include <sstream>

namespace pythonic {
    namespace core {
        class string;
    
        class string_view {
            typedef std::string container_type;
            impl::shared_ref<container_type> data;

            slice slicing;

            public:
            //  types
            typedef typename container_type::reference reference;
            typedef typename container_type::const_reference const_reference;
            typedef typename container_type::iterator iterator;
            typedef typename container_type::const_iterator const_iterator;
            typedef typename container_type::size_type size_type;
            typedef typename container_type::difference_type difference_type;
            typedef typename container_type::value_type value_type;
            typedef typename container_type::allocator_type allocator_type;
            typedef typename container_type::pointer pointer;
            typedef typename container_type::const_pointer const_pointer;
            typedef typename container_type::reverse_iterator reverse_iterator;
            typedef typename container_type::const_reverse_iterator const_reverse_iterator;

                // constructor
            string_view(): data(impl::no_memory()) {}
            string_view(string_view const & s): data(s.data), slicing(s.slicing) {}
            string_view(string & , slice const &);

                // const getter
            container_type const & get_data() const { return *data; }
            slice const & get_slice() const { return slicing; }

                // assignment
            string_view& operator=(string const & );
            string_view& operator=(string_view const & );
            string operator+(string_view const & );

                // iterators
            iterator begin() { assert(slicing.step==1) ; return data->begin()+slicing.lower; }
            const_iterator begin() const { assert(slicing.step==1) ; return data->begin()+slicing.lower; }
            iterator end() { assert(slicing.step==1) ; return data->begin()+slicing.upper; }
            const_iterator end() const { assert(slicing.step==1) ; return data->begin()+slicing.upper; }

                // size
            size_type size() const { assert(slicing.step!=0); return (slicing.upper - slicing.lower)/slicing.step ; }

                // accessor
            char const & operator[](long i) const { return (*data)[slicing.lower + i*slicing.step];}
            char & operator[](long i) { return (*data)[slicing.lower + i*slicing.step];}
        };

		class string : public std::string {

            friend class string_view;

			public:
				string() : std::string() {}
				string(std::string const & s) : std::string(s) {}
				string(std::string && s) : std::string(std::move(s)) {}
				string(const char*s) : std::string(s) {}
				string(char c) : std::string(1,c) {}
<<<<<<< HEAD
                string(string_view const & other) : std::string( other.begin(), other.end()) {}
=======
                core::string operator+(core::string const& s) const {
                    return core::string( (*(std::string*)this)+(std::string const&)s );
                }
>>>>>>> 2617b540
				operator long() {
					long out;
					std::istringstream iss(*this);
					iss >> out;
					return out;
				}
                string& operator=(string_view const & other) {
                    if(other.get_data() == *this ) {
                        auto it = std::copy(other.begin(), other.end(), this->begin());
                        this->resize(it - this->begin());
                    }
                    else {
						*this=other.get_data();
                    }
                    return *this;
                }
                using std::string::operator+=;
                string& operator+=(string_view const & other) {
                    resize(size() + other.get_data().size());
                    std::copy(other.begin(), other.end(), begin());
                    return *this;
                }
                bool operator==(string_view const & other) {
                    if(length() != other.size())
                        return false;
                    for(int i=other.get_slice().lower, j=0;i<other.get_slice().upper;i+=other.get_slice().step, j++)
                        if(other.get_data()[i] != (*this)[j])
                            return false;
                    return true;
                }
                string_view operator()( slice const &s) const {
                    return string_view(*const_cast<string*>(this), s); // SG: ugly !
                }

                using std::string::operator[];
                string operator[]( slice const &s ) const {
                    string out;
                    out.reserve(size());
                    long lower, upper;
                    if(s.step<0) {
                        if( s.lower == std::numeric_limits<long>::max() )
                            lower = size()-1;
                        else
                            lower = s.lower >= 0L ? s.lower : ( s.lower + size());
                        lower = std::max(0L,lower);
                        upper = s.upper >= 0L ? s.upper : ( s.upper + size());
                        upper = std::min(upper, (long)size());
                        for(long iter = lower; iter >= upper ; iter+=s.step)
                            out.push_back((*this)[iter]);
                    }
                    else {
                        lower = s.lower >= 0L ? s.lower : ( s.lower + size());
                        lower = std::max(0L,lower);
                        upper = s.upper >= 0L ? s.upper : ( s.upper + size());
                        upper = std::min(upper, (long)size());
                        for(long iter = lower; iter < upper ; iter+=s.step)
                            out.push_back((*this)[iter]);
                    }
                    return out;
                }
		};
    }
}
template<typename T>
pythonic::core::string operator*(pythonic::core::string const & s, T const & t) {
    size_t n=t;
    pythonic::core::string other;
    other.resize(s.size()*n,'a');
    auto where = other.begin();
    for(size_t i=0;i<n; i++, where+=s.size())
        std::copy(s.begin(), s.end(), where);
    return other;
}
        /* string_view implementation */
pythonic::core::string_view::string_view(string & other, slice const &s) :
data(other), slicing(s)
{
    long lower, upper;
    if(slicing.step<0) {
        if( slicing.lower == std::numeric_limits<long>::max() )
            lower = data->size();
        else
            lower = s.lower >= 0L ? s.lower : ( s.lower + data->size());
        slicing.lower = std::max(0L,lower);
        upper = slicing.upper >= 0L ? slicing.upper : ( slicing.upper + data->size());
        slicing.upper = std::min(upper, (long)data->size());
    }
    else
    {
        lower = slicing.lower >= 0L ? slicing.lower : ( slicing.lower + data->size());
        slicing.lower = std::max(0L,lower);
        upper = slicing.upper >= 0L ? slicing.upper : ( slicing.upper + data->size());
        slicing.upper = std::min(upper, (long)data->size());
    }
}

pythonic::core::string_view& pythonic::core::string_view::operator=(pythonic::core::string_view const & s) {
    slicing=s.slicing;
    data=s.data;
    return *this;
}

pythonic::core::string_view& pythonic::core::string_view::operator=(pythonic::core::string const & seq) {
    long lower = slicing.lower >= 0L ? slicing.lower : ( slicing.lower + data->size());
    lower = std::max(0L,lower);
    long upper = slicing.upper >= 0L ? slicing.upper : ( slicing.upper + data->size());
    upper = std::min(upper, (long)data->size());
    typename pythonic::core::string::iterator it = data->begin(); 
    if( slicing.step == 1) {
        data->erase(it+lower, it + upper);
        data->insert(it+lower, seq.begin(), seq.end());
    }
    else {
        assert("not implemented yet");
    }
    return *this;
}

pythonic::core::string pythonic::core::string_view::operator+(pythonic::core::string_view const & s) {
    pythonic::core::string out(*data);
    std::copy(s.begin(), s.end(), std::copy(begin(), end(), out.begin()));
    return out;
}

namespace std {
  template <> struct hash<pythonic::core::string>
  {
    size_t operator()(const pythonic::core::string & x) const
    {
      return hash<std::string>()(x);
    }
  };
}

#endif<|MERGE_RESOLUTION|>--- conflicted
+++ resolved
@@ -67,13 +67,10 @@
 				string(std::string && s) : std::string(std::move(s)) {}
 				string(const char*s) : std::string(s) {}
 				string(char c) : std::string(1,c) {}
-<<<<<<< HEAD
                 string(string_view const & other) : std::string( other.begin(), other.end()) {}
-=======
                 core::string operator+(core::string const& s) const {
                     return core::string( (*(std::string*)this)+(std::string const&)s );
                 }
->>>>>>> 2617b540
 				operator long() {
 					long out;
 					std::istringstream iss(*this);

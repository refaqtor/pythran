#ifndef PYTHONIC_INTRINSICS_H
#define PYTHONIC_INTRINSICS_H

#include <tuple>
#include <sstream>
#include <complex>

namespace pythonic {
    /* abs */
    using std::abs;
    PROXY(pythonic, abs);

    /* all */
    template <class T>
        bool all( core::list<T> const& s) {
            return s.end() == std::find_if(s.begin(), s.end(), [](T const&t) { return not bool(t); });
        }
    PROXY(pythonic, all);

    /* any */
    template <class T>
        bool any( core::list<T> const& s) {
            return s.end() != std::find_if(s.begin(), s.end(), [](T const&t) { return bool(t); });
        }
    PROXY(pythonic, any);

    /* bin */
    template<class T>
        std::string bin(T const &v) {
            std::ostringstream oss("0b");
            for(size_t i=1 << (8*sizeof(T)-1); i ; i>>=1)
                if(v & i) oss << "1";
                else oss << "0";
            return oss.str();
        }
    PROXY(pythonic, bin);

    /* chr */
    template<class T>
        std::string chr(T const &v) { return std::string(1,(char)v); }
    PROXY(pythonic, chr);

    /* cmp */
    template<class T0, class T1>
        bool cmp(T0 const& v0, T1 const& v1) {
            return v0 == v1 ? 0 : ( v0 < v1 ? -1 : 1 );
        }
    PROXY(pythonic, cmp);

    /* complex */
    template<class T0, class T1=double> // do not handle string as first argument
    std::complex<double> complex(T0 const& v0, T1 const& v1 = 0.) {
        return std::complex<double>(v0,v1);
    }
    PROXY(pythonic, complex);

    /* divmod */
    template<class T0, class T1>
        auto divmod(T0 const& t0, T1 const& t1) // other types are left over
            -> decltype(std::make_tuple(t0/t1, t0%t1)) {
                return std::make_tuple(t0/t1, t0%t1);
            }
    PROXY(pythonic, divmod);

    /* enumerate */
    template<class T>
    struct enumerate_iterator : std::iterator< std::forward_iterator_tag, long >{
        long value;
<<<<<<< HEAD
        typename sequence<T>::const_iterator iter;
        enumerate_iterator(){}
        enumerate_iterator(long value, typename sequence<T>::const_iterator iter) : value(value), iter(iter) {}
=======
        typename core::list<T>::const_iterator iter;
        enumerate_iterator(long value, typename core::list<T>::const_iterator iter) : value(value), iter(iter) {}
>>>>>>> 1f44678b
        std::tuple<long,T>  operator*() { return std::make_tuple(value, *iter); }
        enumerate_iterator& operator++() { ++value,++iter; return *this; }
        enumerate_iterator operator++(int) { enumerate_iterator self(*this); ++value, ++iter; return self; }
        bool operator!=(enumerate_iterator const& other) { return value != other.value; }
    };

    template <class T>
    struct _enumerate {
<<<<<<< HEAD
        sequence<T> seq;
        typedef std::tuple<long, T> value_type;
        _enumerate() {}
        _enumerate( sequence<T> const& seq ) : seq(seq) {}
=======
        core::list<T> const& seq;
        typedef std::tuple<long, T> value_type;
        _enumerate( core::list<T> const& seq ) : seq(seq) {}
>>>>>>> 1f44678b
        enumerate_iterator<T> begin() const { return enumerate_iterator<T>(0L,seq.begin()); }
        enumerate_iterator<T> end() const { return enumerate_iterator<T>(seq.end()-seq.begin(), seq.end()); }
    };
    template <class T>
    _enumerate<T> enumerate(core::list<T> const& seq) { return _enumerate<T>(seq); }
    PROXY(pythonic,enumerate);

    /* filter */
    template<class F, class T>
        core::list<T> filter(F const& f, core::list<T> const& seq) { /* does not implement the full standard */
            core::list<T> out;
            std::copy_if(seq.begin(), seq.end(), std::back_inserter(out), f);
            return out;
        }
    PROXY(pythonic, filter);

    /* hex */
    template <class T>
        std::string hex(T const & v) {
            std::ostringstream oss("0x");
            oss << std::hex << v;
            return oss.str();
        }
    PROXY(pythonic, hex);

    /* id */
    template <class T>
        struct _id {
            intptr_t operator()(T const &t) {
                return reinterpret_cast<intptr_t>(&t);
            }
        };
    template <class T>
        struct _id< core::list<T> > {
            intptr_t operator()(core::list<T> const &t) {
                return reinterpret_cast<intptr_t>(&(*t.data));
            }
        };

    template <class T>
        intptr_t id(T const & t) {
            return _id<T>()(t);
        }
    PROXY(pythonic,id);

    /* in */
    template <class T, class V>
        bool in(T const &t, V const &v) {
            return std::find(t.begin(), t.end(), v) != t.end();
        }
    template <>
        bool in<std::string, std::string>(std::string const &t, std::string const &v) {
            return t.find(v) != std::string::npos;
        }
    PROXY(pythonic,in);


    /* len */
    template <class T>
        size_t len(T const &t ) {
            return std::distance(t.begin(), t.end());
        }
    PROXY(pythonic,len);

    /* list */
    core::empty_list list() {
        return core::empty_list();
    }

    template <class T, int V>
        struct _list {
        };
    template <class T>
        struct _list<T,0> {
        };

    template <class T>
        struct _list<T,1> {
            typedef core::list<typename T::value_type> type;
            type operator()(T const &t) {
                type r;
                auto inserter = std::back_inserter(r);
                for(auto &i : t) *inserter++=i;
                return r;
            }
        };

    template <class T, int V = is_container<T>::value>
        typename _list<T,V>::type list(T const & t) {
            return _list<T,V>()(t);
        } 
    PROXY(pythonic,list);

<<<<<<< HEAD
    /* tuple */
    template <class... Types>
        auto tuple(Types const &... types) -> decltype(std::make_tuple(types...)) {
            return std::make_tuple(types...);
        }
    template <class Iterable> /* this is far from perfect, but how to cope with the difference between python tuples and c++ ones ? */
        Iterable tuple(Iterable const& i, typename Iterable::const_iterator *v=nullptr) { return i ; }
    PROXY(pythonic, tuple);
=======
    /* set */
    core::empty_set set() {
        return core::empty_set();
    }

    template <class T, int V>
        struct _set {
        };
    template <class T>
        struct _set<T,0> {
        };

    template <class T>
        struct _set<T,1> {
            typedef core::set<typename T::value_type> type;
            type operator()(T const &t) {
                type r;
                auto inserter = std::back_inserter(r);
                for(auto &i : t) *inserter++=i;
                return r;
            }
        };

    template <class T, int V = is_container<T>::value>
        typename _set<T,V>::type set(T const & t) {
            return _set<T,V>()(t);
        } 
    PROXY(pythonic,set);

>>>>>>> 1f44678b


    /* map */
    template <typename Operator, typename List0, typename... Iterators>
        auto _map(Operator& op, List0 const& seq, Iterators... iterators)
        -> core::list< decltype(op(*seq.begin(), *iterators...)) >
        {
            decltype(_map(op,seq, iterators...)) s;
            auto iter = std::back_inserter(s);
            for(auto & iseq : seq)
                *iter++= op(iseq, *iterators++...);
            return s;
        }

    template <typename Operator, typename List0, typename... ListN>
        auto map(Operator op, List0 const& seq, ListN const &... lists)
        -> decltype( _map(op, seq, lists.begin()...) )
        {
            return _map(op, seq, lists.begin()...);
        }

    PROXY(pythonic,map);

    /* max */
    template <class... Types> struct Max;

    template <class T0>
        struct Max<T0> {
            typedef T0 return_type;
            return_type operator()(T0 const & t) {
                return t;
            }
        };
    template <class T0, class T1>
        struct Max<T0, T1> {
            typedef decltype(std::declval<T0>() + std::declval<T1>()) return_type;
            return_type operator()(T0 const & t0, T1 const& t1) {
                return t0>t1? t0: t1;
            }

        };

    template <class T0, class... Types>
        struct Max<T0, Types...> {
            typedef decltype( Max<T0, typename Max<Types...>::return_type >::return_type) return_type;


            return_type operator()(T0 const & t0, Types const&... values)
            {
                auto t1 = (*this)(values...);
                return t0 > t1 ? t0 : t1;
            }
        };
    template<class T>
        struct Max<core::list<T>> {
            typedef typename core::list<T>::value_type return_type;

            return_type operator()( core::list<T> const & s ) {
                return *std::max_element(s.begin(), s.end());
            }
        };

    template <class... Types>
        typename Max<Types...>::return_type max(Types const&... values) {
            return Max<Types...>()(values...);
        }
    PROXY(pythonic,max);

    /* min */
    template <class... Types> struct Min;

    template <class T0>
        struct Min<T0> {
            typedef T0 return_type;
            return_type operator()(T0 const & t) {
                return t;
            }
        };
    template <class T0, class T1>
        struct Min<T0, T1> {
            typedef decltype(std::declval<T0>() + std::declval<T1>()) return_type;
            return_type operator()(T0 const & t0, T1 const& t1) {
                return t0>t1? t0: t1;
            }

        };

    template <class T0, class... Types>
        struct Min<T0, Types...> {
            typedef decltype( Min<T0, typename Min<Types...>::return_type >::return_type) return_type;


            return_type operator()(T0 const & t0, Types const&... values)
            {
                auto t1 = (*this)(values...);
                return t0 > t1 ? t0 : t1;
            }
        };

    template<class T>
        struct Min<core::list<T>> {
            typedef typename core::list<T>::value_type return_type;

            return_type operator()( core::list<T> const & s ) {
                return *std::min_element(s.begin(), s.end());
            }
        };

    template <class... Types>
        typename Min<Types...>::return_type min(Types const&... values) {
            return Min<Types...>()(values...);
        }
    PROXY(pythonic,min);

    /* oct */
    template <class T>
        std::string oct(T const & v) {
            std::ostringstream oss("0");
            oss << std::oct << v;
            return oss.str();
        }
    PROXY(pythonic, oct);

    /* pow */
    using std::pow;
    PROXY(pythonic, pow);

    /* xrange */
    struct xrange_iterator : std::iterator< std::forward_iterator_tag, long >{
        long value;
        long step;
        xrange_iterator() {}
        xrange_iterator(long v, long s) : value(v), step(s) {}
        long& operator*() { return value; }
        xrange_iterator& operator++() { value+=step; return *this; }
        xrange_iterator operator++(int) { xrange_iterator self(*this); value+=step; return self; }
        bool operator!=(xrange_iterator const& other) { return value != other.value; }
    };

    struct xrange {
        long _begin;
        long _end;
        long _step;
        typedef long value_type;
        xrange(){}
        xrange( long b, long e , long s=1) : _begin(b), _end(e), _step(s) {}
        xrange( long e ) : _begin(0), _end(e), _step(1) {}
        xrange_iterator begin() const { return xrange_iterator(_begin, _step); }
        xrange_iterator end() const {
            if(_step>0) return xrange_iterator(_begin + std::max(0L,_step * ( (_end - _begin)/ _step)) , _step);
            else return xrange_iterator(_begin + std::min(0L,_step * ( (_end - _begin)/ _step)) , _step);
        }
    };
    PROXY(pythonic,xrange);

    /* range */
    core::list<long> _range(xrange & xr) {
        core::list<long> s;
        std::copy(xr.begin(), xr.end(), std::back_inserter(s));
        return s;
    }

    core::list<long> range(long e) {
        xrange xr(e);
        return _range(xr);
    }
    core::list<long> range(long b, long e, long s=1) {
        xrange xr(b, e, s);
        return _range(xr);
    }
    PROXY(pythonic,range);

    /* reduce */

    template<class List, class Operator>
        auto reduce(Operator op, List const& s)
        -> decltype( op( std::declval< typename List::value_type >(), std::declval< typename List::value_type >() ) )
        {
            decltype( op( std::declval< typename List::value_type >(), std::declval< typename List::value_type >() ) ) res = op( s[0], s[1] );
            return std::accumulate(s.begin() + 2, s.end(), res, op);
        }
    template<class List, class Operator, class T>
        auto reduce(Operator op, List const& s, T const & init)
        -> decltype( std::accumulate(s.begin(), s.end(), init, op) )
        {
            return std::accumulate(s.begin(), s.end(), init, op);
        }
    PROXY(pythonic,reduce);

    /* reversed */
    template <class T>
        struct _reversed {
<<<<<<< HEAD
            sequence<T> seq;
            _reversed() {}
            _reversed(sequence<T> const& seq) : seq(seq) {}
            typedef typename sequence<T>::value_type value_type;
=======
            core::list<T> const& seq;
            _reversed(core::list<T> const& seq) : seq(seq) {}
            typedef typename core::list<T>::value_type value_type;
>>>>>>> 1f44678b
            auto begin() -> decltype(seq.rbegin()) { return seq.rbegin(); }
            auto end() -> decltype(seq.rend()) { return seq.rend(); }
        };


    template <class T>
        _reversed<T> reversed(core::list<T> const& seq) {
            return _reversed<T>(seq);
        }
    PROXY(pythonic, reversed);


    /* round */
    template <class T>
        T round(T const & v, size_t n=0) {
            T p = std::pow(10,n);
            return std::floor(v * p)/p;
        }
    PROXY(pythonic, round);

    /* sorted */
    template <class T>
        core::list<T> sorted(core::list<T> const& seq) {
            core::list<T> out(seq);
            std::sort(out.begin(), out.end());
            return out;
        }
    template <class T, class C>
        core::list<T> sorted(core::list<T> const& seq, C const& cmp) {
            core::list<T> out(seq);
            std::sort(seq.bein(), seq.end(), cmp);
            return out;
        }
    PROXY(pythonic, sorted);

    /* str */
    template <class T>
        std::string str(T const & t) {
            std::ostringstream oss;
            oss << t;
            return oss.str();
        }
    PROXY(pythonic, str);

    /* sum */
    template<class List>
        auto sum(List const& s, size_t start=0)
        -> decltype( std::declval< typename List::value_type >() + std::declval< typename List::value_type >() )
        {
            auto iter = s.begin()+start;
            decltype( std::declval< typename List::value_type >() + std::declval< typename List::value_type >() ) res = *(iter++);
            return std::accumulate(iter, s.end(), res);
        }
    PROXY(pythonic,sum);

    /* xrange -> forward declared */

    /* zip */
    template<class Iterator0, class... Iterators>
        core::list< std::tuple<typename Iterator0::value_type, typename Iterators::value_type... > > _zip(Iterator0 first, Iterator0 last, Iterators...  iters) {
            core::list< std::tuple< typename Iterator0::value_type, typename Iterators::value_type... > > out;
            auto biter = std::back_inserter(out);
            while(first!=last)
                *biter++= std::make_tuple( *first++, *iters++... );
            return out;
        }

    template<class List0, class... Lists>
        core::list< std::tuple<typename List0::value_type, typename Lists::value_type... > > zip(List0 const& s0, Lists const&...  lists) {
            return _zip(s0.begin(), s0.end(), lists.begin()...);
        }

    core::empty_list zip() {
        return core::empty_list();
    }

    PROXY(pythonic,zip);

}
#endif<|MERGE_RESOLUTION|>--- conflicted
+++ resolved
@@ -66,14 +66,9 @@
     template<class T>
     struct enumerate_iterator : std::iterator< std::forward_iterator_tag, long >{
         long value;
-<<<<<<< HEAD
-        typename sequence<T>::const_iterator iter;
+        typename core::list<T>::const_iterator iter;
         enumerate_iterator(){}
-        enumerate_iterator(long value, typename sequence<T>::const_iterator iter) : value(value), iter(iter) {}
-=======
-        typename core::list<T>::const_iterator iter;
         enumerate_iterator(long value, typename core::list<T>::const_iterator iter) : value(value), iter(iter) {}
->>>>>>> 1f44678b
         std::tuple<long,T>  operator*() { return std::make_tuple(value, *iter); }
         enumerate_iterator& operator++() { ++value,++iter; return *this; }
         enumerate_iterator operator++(int) { enumerate_iterator self(*this); ++value, ++iter; return self; }
@@ -82,16 +77,10 @@
 
     template <class T>
     struct _enumerate {
-<<<<<<< HEAD
-        sequence<T> seq;
-        typedef std::tuple<long, T> value_type;
+        core::list<T> seq;
         _enumerate() {}
-        _enumerate( sequence<T> const& seq ) : seq(seq) {}
-=======
-        core::list<T> const& seq;
         typedef std::tuple<long, T> value_type;
         _enumerate( core::list<T> const& seq ) : seq(seq) {}
->>>>>>> 1f44678b
         enumerate_iterator<T> begin() const { return enumerate_iterator<T>(0L,seq.begin()); }
         enumerate_iterator<T> end() const { return enumerate_iterator<T>(seq.end()-seq.begin(), seq.end()); }
     };
@@ -185,7 +174,6 @@
         } 
     PROXY(pythonic,list);
 
-<<<<<<< HEAD
     /* tuple */
     template <class... Types>
         auto tuple(Types const &... types) -> decltype(std::make_tuple(types...)) {
@@ -194,7 +182,7 @@
     template <class Iterable> /* this is far from perfect, but how to cope with the difference between python tuples and c++ ones ? */
         Iterable tuple(Iterable const& i, typename Iterable::const_iterator *v=nullptr) { return i ; }
     PROXY(pythonic, tuple);
-=======
+
     /* set */
     core::empty_set set() {
         return core::empty_set();
@@ -224,7 +212,6 @@
         } 
     PROXY(pythonic,set);
 
->>>>>>> 1f44678b
 
 
     /* map */
@@ -417,16 +404,10 @@
     /* reversed */
     template <class T>
         struct _reversed {
-<<<<<<< HEAD
-            sequence<T> seq;
+            core::list<T> seq;
             _reversed() {}
-            _reversed(sequence<T> const& seq) : seq(seq) {}
-            typedef typename sequence<T>::value_type value_type;
-=======
-            core::list<T> const& seq;
             _reversed(core::list<T> const& seq) : seq(seq) {}
             typedef typename core::list<T>::value_type value_type;
->>>>>>> 1f44678b
             auto begin() -> decltype(seq.rbegin()) { return seq.rbegin(); }
             auto end() -> decltype(seq.rend()) { return seq.rend(); }
         };
